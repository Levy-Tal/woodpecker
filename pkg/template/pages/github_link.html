{{ define "title" }}GitHub · Add Repository{{ end }}

{{ define "content" }}
	<div class="subhead">
		<div class="container">
			<h1>
				<span>Repository Setup</span>
				<small>GitHub</small>
			</h1>
		</div><!-- ./container -->
 	</div><!-- ./subhead -->

	<div class="container">
		<div class="row">
			<div class="col-xs-3">
				<ul class="nav nav-pills nav-stacked">
					<li class="active"><a href="/new/github.com">GitHub</a></li>
<<<<<<< HEAD
					<li><a href="/new/gitlab">GitLab</a></li>
					<li><a href="/new/bitbucket.org">Bitbucket <small>(coming soon)</small></a></li>
=======
					<li><a href="/new/bitbucket.org">Bitbucket</a></li>
>>>>>>> 839e77ab
				</ul>
			</div><!-- ./col-xs-3 -->

			<div class="col-xs-9" role="main">
					<div class="alert">Link Your GitHub Account
						<a class="btn btn-primary pull-right" href="/auth/login/github" style="font-size: 18px;">Link Now</a>
					</div>
			</div><!-- ./col-xs-9 -->
		</div><!-- ./row -->
	</div><!-- ./container -->
{{ end }}

{{ define "script" }}{{ end }}<|MERGE_RESOLUTION|>--- conflicted
+++ resolved
@@ -15,12 +15,8 @@
 			<div class="col-xs-3">
 				<ul class="nav nav-pills nav-stacked">
 					<li class="active"><a href="/new/github.com">GitHub</a></li>
-<<<<<<< HEAD
 					<li><a href="/new/gitlab">GitLab</a></li>
-					<li><a href="/new/bitbucket.org">Bitbucket <small>(coming soon)</small></a></li>
-=======
 					<li><a href="/new/bitbucket.org">Bitbucket</a></li>
->>>>>>> 839e77ab
 				</ul>
 			</div><!-- ./col-xs-3 -->
 
